--- conflicted
+++ resolved
@@ -6,22 +6,11 @@
 use wasm_bindgen::JsCast;
 use wasm_bindgen_futures::JsFuture;
 
-<<<<<<< HEAD
 /// An HTML [`form`](https://developer.mozilla.org/en-US/docs/Web/HTML/Element/form) progressively
 /// enhanced to use client-side routing.
 #[component]
 pub fn Form<A>(
     cx: Scope,
-=======
-/// Properties that can be passed to the [Form] component, which is an HTML
-/// [`form`](https://developer.mozilla.org/en-US/docs/Web/HTML/Element/form)
-/// progressively enhanced to use client-side routing.
-#[derive(TypedBuilder)]
-pub struct FormProps<A>
-where
-    A: TextProp + 'static,
-{
->>>>>>> a68d276c
     /// [`method`](https://developer.mozilla.org/en-US/docs/Web/HTML/Element/form#attr-method)
     /// is the HTTP method to submit the form with (`get` or `post`).
     #[prop(optional)]
@@ -124,7 +113,6 @@
 
     let method = method.unwrap_or("get");
 
-<<<<<<< HEAD
     view! { cx,
         <form
             method=method
@@ -134,39 +122,6 @@
         >
             {children(cx)}
         </form>
-=======
-    cfg_if! {
-        if #[cfg(feature = "stable")] {
-            let on_submit = move |ev: web_sys::Event| on_submit(ev.unchecked_into());
-        }
-    };
-
-    cfg_if! {
-        if #[cfg(not(feature = "stable"))] {
-            view! { cx,
-                <form
-                    method=method
-                    action=action
-                    enctype=enctype
-                    on:submit=on_submit
-                >
-                    {children}
-                </form>
-            }
-        }
-        else {
-            view! { cx,
-                <form
-                    method=method
-                    action=move || action.get()
-                    enctype=enctype
-                    on:submit=on_submit
-                >
-                    {children}
-                </form>
-            }
-        }
->>>>>>> a68d276c
     }
 }
 
@@ -287,17 +242,6 @@
         }
     };
 
-<<<<<<< HEAD
-=======
-    let children = (props.children)();
-
-    cfg_if! {
-        if #[cfg(feature = "stable")] {
-            let on_submit = move |ev: web_sys::Event| on_submit(ev.unchecked_into());
-        }
-    };
-
->>>>>>> a68d276c
     view! { cx,
         <form
             method="POST"
