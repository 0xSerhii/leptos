use crate::{
    channel::channel,
    effect::inner::EffectInner,
    graph::{
        AnySubscriber, ReactiveNode, SourceSet, Subscriber, ToAnySubscriber,
        WithObserver,
    },
    owner::Owner,
};
use futures::StreamExt;
use or_poisoned::OrPoisoned;
use std::{
    fmt::Debug,
    mem,
    sync::{Arc, RwLock, Weak},
};

/// A render effect is similar to an [`Effect`](super::Effect), but with two key differences:
/// 1. Its first run takes place immediately and synchronously: for example, if it is being used to
///    drive a user interface, it will run during rendering, not on the next tick after rendering.
///    (Hence “render effect.”)
/// 2. It is canceled when the `RenderEffect` itself is dropped, rather than being stored in the
///    reactive system and canceled when the `Owner` cleans up.
///
/// Unless you are implementing a rendering framework, or require one of these two characteristics,
/// it is unlikely you will use render effects directly.
///
/// Like an [`Effect`](super::Effect), a render effect runs only with the `effects` feature
/// enabled.
#[must_use = "A RenderEffect will be canceled when it is dropped. Creating a \
              RenderEffect that is not stored in some other data structure or \
              leaked will drop it immediately, and it will not react to \
              changes in signals it reads."]
pub struct RenderEffect<T>
where
    T: 'static,
{
    value: Arc<RwLock<Option<T>>>,
    inner: Arc<RwLock<EffectInner>>,
}

impl<T> Debug for RenderEffect<T> {
    fn fmt(&self, f: &mut std::fmt::Formatter<'_>) -> std::fmt::Result {
        f.debug_struct("RenderEffect")
            .field("inner", &Arc::as_ptr(&self.inner))
            .finish()
    }
}

impl<T> RenderEffect<T>
where
    T: 'static,
{
    /// Creates a new render effect, which immediately runs `fun`.
    pub fn new(fun: impl FnMut(Option<T>) -> T + 'static) -> Self {
        Self::new_with_value_erased(Box::new(fun), None)
    }

    /// Creates a new render effect with an initial value.
    pub fn new_with_value(
        fun: impl FnMut(Option<T>) -> T + 'static,
        initial_value: Option<T>,
    ) -> Self {
        Self::new_with_value_erased(Box::new(fun), initial_value)
    }

    fn new_with_value_erased(
        mut fun: Box<dyn FnMut(Option<T>) -> T + 'static>,
        initial_value: Option<T>,
    ) -> Self {
        // codegen optimisation:
        fn prep() -> (Owner, Arc<RwLock<EffectInner>>, crate::channel::Receiver)
        {
            let (observer, rx) = channel();
            let owner = Owner::new();
            let inner = Arc::new(RwLock::new(EffectInner {
                dirty: false,
                observer,
                sources: SourceSet::new(),
            }));
            (owner, inner, rx)
        }

<<<<<<< HEAD
        let (owner, inner, mut rx) = prep();

        let value = Arc::new(RwLock::new(None::<T>));

        #[cfg(not(feature = "effects"))]
        {
            let _ = initial_value;
            let _ = owner;
            let _ = &mut rx;
            let _ = &mut fun;
        }

        #[cfg(feature = "effects")]
        {
            let subscriber = inner.to_any_subscriber();
            *value.write().or_poisoned() = Some(
                owner.with(|| subscriber.with_observer(|| fun(initial_value))),
            );

            any_spawner::Executor::spawn_local({
                let value = Arc::clone(&value);

                async move {
                    while rx.next().await.is_some() {
                        if subscriber
                            .with_observer(|| subscriber.update_if_necessary())
                        {
                            subscriber.clear_sources(&subscriber);

                            let old_value =
                                mem::take(&mut *value.write().or_poisoned());
                            let new_value = owner.with_cleanup(|| {
                                subscriber.with_observer(|| fun(old_value))
                            });
                            *value.write().or_poisoned() = Some(new_value);
=======
            let initial_value = cfg!(feature = "effects").then(|| {
                owner.with(|| {
                    inner
                        .to_any_subscriber()
                        .with_observer(|| fun(initial_value))
                })
            });
            *value.write().or_poisoned() = initial_value;

            if cfg!(feature = "effects") {
                Executor::spawn_local({
                    let value = Arc::clone(&value);
                    let subscriber = inner.to_any_subscriber();

                    async move {
                        while rx.next().await.is_some() {
                            if !owner.paused()
                                && subscriber.with_observer(|| {
                                    subscriber.update_if_necessary()
                                })
                            {
                                subscriber.clear_sources(&subscriber);

                                let old_value = mem::take(
                                    &mut *value.write().or_poisoned(),
                                );
                                let new_value = owner.with_cleanup(|| {
                                    subscriber.with_observer(|| fun(old_value))
                                });
                                *value.write().or_poisoned() = Some(new_value);
                            }
>>>>>>> 42988b1b
                        }
                    }
                }
            });
        }

        RenderEffect { value, inner }
    }

    /// Mutably accesses the current value.
    pub fn with_value_mut<U>(
        &self,
        fun: impl FnOnce(&mut T) -> U,
    ) -> Option<U> {
        self.value.write().or_poisoned().as_mut().map(fun)
    }

    /// Takes the current value, replacing it with `None`.
    pub fn take_value(&self) -> Option<T> {
        self.value.write().or_poisoned().take()
    }
}

impl<T> RenderEffect<T>
where
    T: Send + Sync + 'static,
{
    /// Creates a render effect that will run whether the `effects` feature is enabled or not.
    pub fn new_isomorphic(
        fun: impl FnMut(Option<T>) -> T + Send + Sync + 'static,
    ) -> Self {
        fn erased<T: Send + Sync + 'static>(
            mut fun: Box<dyn FnMut(Option<T>) -> T + Send + Sync + 'static>,
        ) -> RenderEffect<T> {
            let (observer, mut rx) = channel();
            let value = Arc::new(RwLock::new(None::<T>));
            let owner = Owner::new();
            let inner = Arc::new(RwLock::new(EffectInner {
                dirty: false,
                observer,
                sources: SourceSet::new(),
            }));

            let initial_value = owner
                .with(|| inner.to_any_subscriber().with_observer(|| fun(None)));
            *value.write().or_poisoned() = Some(initial_value);

            crate::spawn({
                let value = Arc::clone(&value);
                let subscriber = inner.to_any_subscriber();

                async move {
                    while rx.next().await.is_some() {
                        if !owner.paused()
                            && subscriber.with_observer(|| {
                                subscriber.update_if_necessary()
                            })
                        {
                            subscriber.clear_sources(&subscriber);

                            let old_value =
                                mem::take(&mut *value.write().or_poisoned());
                            let new_value = owner.with_cleanup(|| {
                                subscriber.with_observer(|| fun(old_value))
                            });
                            *value.write().or_poisoned() = Some(new_value);
                        }
                    }
                }
            });

            RenderEffect { value, inner }
        }

        erased(Box::new(fun))
    }
}

impl<T> ToAnySubscriber for RenderEffect<T> {
    fn to_any_subscriber(&self) -> AnySubscriber {
        AnySubscriber(
            Arc::as_ptr(&self.inner) as usize,
            Arc::downgrade(&self.inner) as Weak<dyn Subscriber + Send + Sync>,
        )
    }
}<|MERGE_RESOLUTION|>--- conflicted
+++ resolved
@@ -81,7 +81,6 @@
             (owner, inner, rx)
         }
 
-<<<<<<< HEAD
         let (owner, inner, mut rx) = prep();
 
         let value = Arc::new(RwLock::new(None::<T>));
@@ -106,8 +105,10 @@
 
                 async move {
                     while rx.next().await.is_some() {
-                        if subscriber
-                            .with_observer(|| subscriber.update_if_necessary())
+                        if !owner.paused()
+                            && subscriber.with_observer(|| {
+                                subscriber.update_if_necessary()
+                            })
                         {
                             subscriber.clear_sources(&subscriber);
 
@@ -117,39 +118,6 @@
                                 subscriber.with_observer(|| fun(old_value))
                             });
                             *value.write().or_poisoned() = Some(new_value);
-=======
-            let initial_value = cfg!(feature = "effects").then(|| {
-                owner.with(|| {
-                    inner
-                        .to_any_subscriber()
-                        .with_observer(|| fun(initial_value))
-                })
-            });
-            *value.write().or_poisoned() = initial_value;
-
-            if cfg!(feature = "effects") {
-                Executor::spawn_local({
-                    let value = Arc::clone(&value);
-                    let subscriber = inner.to_any_subscriber();
-
-                    async move {
-                        while rx.next().await.is_some() {
-                            if !owner.paused()
-                                && subscriber.with_observer(|| {
-                                    subscriber.update_if_necessary()
-                                })
-                            {
-                                subscriber.clear_sources(&subscriber);
-
-                                let old_value = mem::take(
-                                    &mut *value.write().or_poisoned(),
-                                );
-                                let new_value = owner.with_cleanup(|| {
-                                    subscriber.with_observer(|| fun(old_value))
-                                });
-                                *value.write().or_poisoned() = Some(new_value);
-                            }
->>>>>>> 42988b1b
                         }
                     }
                 }
